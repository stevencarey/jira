# Store the version here so:
# 1) we don't load dependencies by storing it in __init__.py
# 2) we can import it in setup.py for the same reason
# 3) we can import it into the jira module
<<<<<<< HEAD
__version__ = '0.26'
=======
__version__ = '0.27'
>>>>>>> fd113040
<|MERGE_RESOLUTION|>--- conflicted
+++ resolved
@@ -2,8 +2,4 @@
 # 1) we don't load dependencies by storing it in __init__.py
 # 2) we can import it in setup.py for the same reason
 # 3) we can import it into the jira module
-<<<<<<< HEAD
-__version__ = '0.26'
-=======
-__version__ = '0.27'
->>>>>>> fd113040
+__version__ = '0.27'