--- conflicted
+++ resolved
@@ -2,12 +2,12 @@
 from __future__ import unicode_literals
 import threading
 import json
-import logging
-<<<<<<< HEAD
 import pytz
 import re
 from datetime import datetime
 from collections import namedtuple
+
+from .resilientsession import raise_on_error
 
 IssueHistory = namedtuple('IssueHistory', [
     'id',
@@ -30,9 +30,7 @@
     'to_status',
     'timezone'
 ])
-=======
-from .resilientsession import raise_on_error
->>>>>>> ba9065a9
+
 
 
 class CaseInsensitiveDict(dict):
@@ -110,118 +108,7 @@
         return json.loads(r.text)
     else:
         # json.loads() fails with empy bodies
-<<<<<<< HEAD
         return {}
-
-
-def raise_on_error(r, verb='???', **kwargs):
-    request = kwargs.get('request', None)
-    headers = kwargs.get('headers', None)
-
-    if r is None:
-        raise JIRAError(None, **kwargs)
-
-    if r.status_code >= 400:
-        error = ''
-        if r.status_code == 403 and "x-authentication-denied-reason" in r.headers:
-            error = r.headers["x-authentication-denied-reason"]
-        elif r.text:
-            try:
-                response = json.loads(r.text)
-                if 'message' in response:
-                    # JIRA 5.1 errors
-                    error = response['message']
-                elif 'errorMessages' in response and len(response['errorMessages']) > 0:
-                    # JIRA 5.0.x error messages sometimes come wrapped in this array
-                    # Sometimes this is present but empty
-                    errorMessages = response['errorMessages']
-                    if isinstance(errorMessages, (list, tuple)):
-                        error = errorMessages[0]
-                    else:
-                        error = errorMessages
-                elif 'errors' in response and len(response['errors']) > 0:
-                    # JIRA 6.x error messages are found in this array.
-                    error_list = response['errors'].values()
-                    error = ", ".join(error_list)
-                else:
-                    error = r.text
-            except ValueError:
-                error = r.text
-        raise JIRAError(
-            r.status_code, error, r.url, request=request, response=r, **kwargs)
-    # for debugging weird errors on CI
-    if r.status_code not in [200, 201, 202, 204]:
-        raise JIRAError(r.status_code, request=request, response=r, **kwargs)
-    # testing for the WTH bug exposed on
-    # https://answers.atlassian.com/questions/11457054/answers/11975162
-    if r.status_code == 200 and len(r.text) == 0 \
-            and 'X-Seraph-LoginReason' in r.headers \
-            and 'AUTHENTICATED_FAILED' in r.headers['X-Seraph-LoginReason']:
-        pass
-
-
-class JIRAError(Exception):
-
-    """General error raised for all problems in operation of the client."""
-
-    def __init__(self, status_code=None, text=None, url=None, request=None, response=None, **kwargs):
-        self.status_code = status_code
-        self.text = text
-        self.url = url
-        self.request = request
-        self.response = response
-        self.headers = kwargs.get('headers', None)
-
-    def __str__(self):
-        t = "JiraError HTTP %s" % self.status_code
-        if self.text:
-            t += "\n\ttext: %s" % self.text
-        if self.url:
-            t += "\n\turl: %s" % self.url
-
-        if self.request and hasattr(self.request, 'headers'):
-            t += "\n\trequest headers = " % self.request.headers
-
-        if self.request and hasattr(self.request, 'text'):
-            t += "\n\trequest text = " % self.request.text
-
-        if self.response and hasattr(self.response, 'headers'):
-            t += "\n\tresponse headers = " % self.response.headers
-
-        if self.response and hasattr(self.response, 'text'):
-            t += "\n\tresponse text = " % self.response.headers
-
-        t += '\n'
-        return t
-
-
-def get_error_list(r):
-    error_list = []
-    if r.status_code >= 400:
-        if r.status_code == 403 and "x-authentication-denied-reason" in r.headers:
-            error_list = [r.headers["x-authentication-denied-reason"]]
-        elif r.text:
-            try:
-                response = json_loads(r)
-                if 'message' in response:
-                    # JIRA 5.1 errors
-                    error_list = [response['message']]
-                elif 'errorMessages' in response and len(response['errorMessages']) > 0:
-                    # JIRA 5.0.x error messages sometimes come wrapped in this array
-                    # Sometimes this is present but empty
-                    errorMessages = response['errorMessages']
-                    if isinstance(errorMessages, (list, tuple)):
-                        error_list = errorMessages
-                    else:
-                        error_list = [errorMessages]
-                elif 'errors' in response and len(response['errors']) > 0:
-                    # JIRA 6.x error messages are found in this array.
-                    error_list = response['errors'].values()
-                else:
-                    error_list = [r.text]
-            except ValueError:
-                error_list = [r.text]
-    return error_list
 
 
 def make_naive_datetime(date_string):
@@ -247,7 +134,4 @@
     local = pytz.timezone(timezone)
     local_dt = local.localize(naive, is_dst=None)
     utc_dt = local_dt.astimezone(pytz.utc)
-    return utc_dt
-=======
-        return {}
->>>>>>> ba9065a9
+    return utc_dt